import os.path
import logging
import sys

from trajectorytools.trajectories import import_idtrackerai_dict
from .trajectories import Trajectories
import numpy as np
from scipy.spatial.distance import cdist
from scipy.optimize import linear_sum_assignment
from typing import List

logger = logging.getLogger(__name__)

# Utils

def check_array_has_no_nans(arr):
    return not np.isnan(arr).any()


def _best_ids(xa: np.ndarray, xb: np.ndarray) -> np.ndarray:

    # Input: two arrays of locations of the same shape
    number_of_individuals = xa.shape[0]
    try:

        assert xa.shape == (number_of_individuals, 2)
        assert xb.shape == (number_of_individuals, 2)
    except AssertionError as error:
        raise ValueError(
            "The number of individuals in the contiguous frames is not the same"
        )

    try:
        assert check_array_has_no_nans(xa)
        assert check_array_has_no_nans(xb)

    except AssertionError as error:
        raise ValueError(
            "The identity matching in the contiguous frames is ambiguous"
        )

    # We calculate the matrix of all distances between
    # all points in a and all points in b, and then find
    # the assignment that minimises the sum of distances
    distances = cdist(xa, xb)
    _, col_ind = linear_sum_assignment(distances)

    return col_ind


def get_last_index(arr):

    index = -1
    while not check_array_has_no_nans(arr[index,:]):
        index -= 1
    return index

def get_first_index(arr):

    index = 0
    while not check_array_has_no_nans(arr[index,:]):
        index += 1
    return index


def _concatenate_two_np(ta: np.ndarray, tb: np.ndarray, chunk_id=0, strict=True):
    # Shape of ta, tb: (frames, individuals, 2)

    if strict:
        last_index = -1
        first_index = 0
    else:
        last_index = get_last_index(ta)
        first_index = get_first_index(tb)

    if last_index != -1 or first_index != 0:
        logger.warning(f"""Concatenation between chunks \
        {chunk_id}-{chunk_id+1} will use \
        {last_index} frame from left chunk and \
        {first_index} from right chunk
        """)

    try:
        best_ids = _best_ids(ta[last_index, :], tb[first_index, :])
    except ValueError as error:
        logger.error(
            f"Cannot concatenate frame {ta.shape[0]} and {ta.shape[0]+1}"
        )
        raise error

    return True, np.concatenate([ta, tb[:, best_ids, :]], axis=0)


def _concatenate_np(t_list: List[np.ndarray], zero_index=0, strict=True) -> np.ndarray:

    if len(t_list) == 1:
        return (True, t_list[0])

    status, concatenation_until_now = _concatenate_np(t_list[:-1], zero_index=zero_index, strict=strict)

    last_concat_chunk = len(t_list[:-1])-1+zero_index

    if not status is True:
        return (status, concatenation_until_now)
    else:
        try:
            return _concatenate_two_np(concatenation_until_now, t_list[-1], chunk_id=last_concat_chunk, strict=strict)
        except Exception as error:
            logger.error(f"Concatenation error between 0-based chunks {last_concat_chunk} and {last_concat_chunk+1}")
            logger.error(error)
            return (last_concat_chunk, concatenation_until_now)


# Obtain trajectories from concatenation


def from_several_positions(t_list: List[np.ndarray], zero_index=0, strict=True, **kwargs) -> Trajectories:
    """Obtains a single trajectory object from a concatenation
    of several arrays representing locations
    """
    status, t_concatenated = _concatenate_np(t_list, zero_index=zero_index, strict=strict)
    return Trajectories.from_positions(t_concatenated, **kwargs)


def _concatenate_idtrackerai_dicts(traj_dicts, **kwargs):
    """Concatenates several idtrackerai dictionaries.

    The output contains:
    - a concatenation of the trajectories
    - the values of the first diccionary for all other keys
    """
    traj_dict_cat = traj_dicts[0].copy()
    status, traj_cat = _concatenate_np(
        [traj_dict["trajectories"] for traj_dict in traj_dicts],
        **kwargs
    )
    traj_dict_cat["trajectories"] = traj_cat
    return status, traj_dict_cat


def _pick_trajectory_file(trajectories_folder, pref_index=-1):
    """
    Return the path to the last trajectory file in this folder
    based on the timestamp suffix added when
    pythonvideoannotator_module_idtrackerai.models.video.objects.
    idtrackerai_object_io.IdtrackeraiObjectIO.save_updated_identities

    is run.

    The original file without the timestamp, produced by idtrackerai alone,
    will be selected last by default
    """
    trajectory_files = sorted(
        [f for f in os.listdir(trajectories_folder)],
        key=lambda x: os.path.splitext(x)[0],
    )
    return os.path.join(trajectories_folder, trajectory_files[pref_index])


def pick_w_wo_gaps(session_folder, allow_human=True):
    """Select the best trajectories file
    available in an idtrackerai session
    """
    trajectories_wo_gaps = os.path.join(session_folder, "trajectories_wo_gaps")
    trajectories = os.path.join(session_folder, "trajectories")

    if allow_human:
        pref_index=-1
    else:
        pref_index=0

    if os.path.exists(trajectories_wo_gaps):
        return _pick_trajectory_file(trajectories_wo_gaps, pref_index)
    elif os.path.exists(trajectories):
        return _pick_trajectory_file(trajectories, pref_index)
    else:
        raise Exception(f"Session {session_folder} has no trajectories")


def is_idtrackerai_session(path):
    """Check whether the passed path is an idtrackerai session"""
    return os.path.exists(os.path.join(path, "video_object.npy"))


<<<<<<< HEAD
def get_trajectories(idtrackerai_collection_folder):
    """Return a list of all trajectory files available
    in an idtrackerai collection folder
    """
=======
def get_trajectories(idtrackerai_collection_folder, *args, **kwargs):
    """Return a list of all trajectory files available in an idtrackerai collection folder"""
>>>>>>> 6a253a19
    file_contents = os.listdir(idtrackerai_collection_folder)

    file_contents = [
        os.path.join(idtrackerai_collection_folder, folder)
        for folder in file_contents
    ]

    idtrackerai_sessions = []
    for folder in file_contents:
        if is_idtrackerai_session(folder):
            idtrackerai_sessions.append(folder)

    trajectories_paths = {
        os.path.basename(session): pick_w_wo_gaps(session, *args, **kwargs)
        for session in idtrackerai_sessions
    }
    trajectories_paths = {
        k: v for k, v in trajectories_paths.items() if v is not None
    }
    return trajectories_paths


def from_several_idtracker_files(
    trajectories_paths, zero_index=0, strict=True, **kwargs
):

    traj_dicts = []

    for trajectories_path in trajectories_paths:
        traj_dict = np.load(
            trajectories_path, encoding="latin1", allow_pickle=True
        ).item()
        traj_dicts.append(traj_dict)

    status, traj_dict = _concatenate_idtrackerai_dicts(
        traj_dicts,
        zero_index=zero_index, strict=strict
    )
    
    tr = import_idtrackerai_dict(traj_dict, **kwargs)
    tr.params["path"] = trajectories_paths
    tr.params["construct_method"] = "from_several_idtracker_files"
    return status, tr


def diagnose_concatenation(trajectories_paths, **kwargs):

    problematic_junctions = []
    zero_index = 0
    while True:
        last_concat, _ = from_several_idtracker_files(trajectories_paths[zero_index:], zero_index=zero_index, **kwargs)
        if last_concat is True:
            break

        problematic_junctions.append(last_concat)
        zero_index = last_concat + 1
        print(zero_index)

    return problematic_junctions<|MERGE_RESOLUTION|>--- conflicted
+++ resolved
@@ -182,15 +182,11 @@
     return os.path.exists(os.path.join(path, "video_object.npy"))
 
 
-<<<<<<< HEAD
-def get_trajectories(idtrackerai_collection_folder):
+def get_trajectories(idtrackerai_collection_folder, *args, **kwargs):
     """Return a list of all trajectory files available
     in an idtrackerai collection folder
     """
-=======
-def get_trajectories(idtrackerai_collection_folder, *args, **kwargs):
     """Return a list of all trajectory files available in an idtrackerai collection folder"""
->>>>>>> 6a253a19
     file_contents = os.listdir(idtrackerai_collection_folder)
 
     file_contents = [
