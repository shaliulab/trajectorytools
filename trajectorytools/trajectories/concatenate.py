import os.path
import logging
<<<<<<< HEAD
=======
import sys
>>>>>>> 44c75935

from trajectorytools.trajectories import import_idtrackerai_dict
from .trajectories import Trajectories
import numpy as np
from scipy.spatial.distance import cdist
from scipy.optimize import linear_sum_assignment
from typing import List

logger = logging.getLogger(__name__)

# Utils

def check_array_has_no_nans(arr):
    return not np.isnan(arr).any()


def _best_ids(xa: np.ndarray, xb: np.ndarray) -> np.ndarray:

    # Input: two arrays of locations of the same shape
    number_of_individuals = xa.shape[0]
    try:

        assert xa.shape == (number_of_individuals, 2)
        assert xb.shape == (number_of_individuals, 2)
    except AssertionError as error:
        raise ValueError(
            "The number of individuals in the contiguous frames is not the same"
        )

    try:
        assert check_array_has_no_nans(xa)
        assert check_array_has_no_nans(xb)

    except AssertionError as error:
        raise ValueError(
            "The identity matching in the contiguous frames is ambiguous"
        )

    # We calculate the matrix of all distances between
    # all points in a and all points in b, and then find
    # the assignment that minimises the sum of distances
    distances = cdist(xa, xb)
    _, col_ind = linear_sum_assignment(distances)

    return col_ind


def get_last_index(arr):

    index = -1
    while not check_array_has_no_nans(arr[index,:]):
        index -= 1
    return index

def get_first_index(arr):

    index = 0
    while not check_array_has_no_nans(arr[index,:]):
        index += 1
    return index


def _concatenate_two_np(ta: np.ndarray, tb: np.ndarray, chunk_id=0, strict=True):
    # Shape of ta, tb: (frames, individuals, 2)

    if strict:
        last_index = -1
        first_index = 0
    else:
        last_index = get_last_index(ta)
        first_index = get_first_index(tb)

    if last_index != -1 or first_index != 0:
        logger.warning(f"""Concatenation between chunks \
        {chunk_id}-{chunk_id+1} will use \
        {last_index} frame from left chunk and \
        {first_index} from right chunk
        """)

    try:
        best_ids = _best_ids(ta[last_index, :], tb[first_index, :])
    except ValueError as error:
        logger.error(
            f"Cannot concatenate frame {ta.shape[0]} and {ta.shape[0]+1}"
        )
        raise error

    return True, np.concatenate([ta, tb[:, best_ids, :]], axis=0)


def _concatenate_np(t_list: List[np.ndarray], zero_index=0, strict=True) -> np.ndarray:

    if len(t_list) == 1:
<<<<<<< HEAD
        return t_list[0]
    try:
        concat = _concatenate_np(t_list[:-1])
        if concat is not None:
            ext_concat = _concatenate_two_np(concat, t_list[-1])
            return ext_concat
    except Exception as error:
        logger.error(error)
        logger.error(f"Error when {len(t_list)}")
        return None

=======
        return (True, t_list[0])

    status, concatenation_until_now = _concatenate_np(t_list[:-1], zero_index=zero_index, strict=strict)

    last_concat_chunk = len(t_list[:-1])-1+zero_index

    if not status is True:
        return (status, concatenation_until_now)
    else:
        try:
            return _concatenate_two_np(concatenation_until_now, t_list[-1], chunk_id=last_concat_chunk, strict=strict)
        except Exception as error:
            logger.error(f"Concatenation error between 0-based chunks {last_concat_chunk} and {last_concat_chunk+1}")
            logger.error(error)
            return (last_concat_chunk, concatenation_until_now)
>>>>>>> 44c75935


# Obtain trajectories from concatenation


def from_several_positions(t_list: List[np.ndarray], zero_index=0, strict=True, **kwargs) -> Trajectories:
    """Obtains a single trajectory object from a concatenation
    of several arrays representing locations
    """
    status, t_concatenated = _concatenate_np(t_list, zero_index=zero_index, strict=strict)
    return Trajectories.from_positions(t_concatenated, **kwargs)


def _concatenate_idtrackerai_dicts(traj_dicts, **kwargs):
    """Concatenates several idtrackerai dictionaries.

    The output contains:
    - a concatenation of the trajectories
    - the values of the first diccionary for all other keys
    """
    traj_dict_cat = traj_dicts[0].copy()
    status, traj_cat = _concatenate_np(
        [traj_dict["trajectories"] for traj_dict in traj_dicts],
        **kwargs
    )
    traj_dict_cat["trajectories"] = traj_cat
    return status, traj_dict_cat


def _pick_trajectory_file(trajectories_folder, pref_index=-1):
    """
    Return the path to the last trajectory file in this folder
    based on the timestamp suffix added when
    pythonvideoannotator_module_idtrackerai.models.video.objects.
    idtrackerai_object_io.IdtrackeraiObjectIO.save_updated_identities

    is run.

    The original file without the timestamp, produced by idtrackerai alone,
    will be selected last by default
    """
    trajectory_files = sorted(
        [f for f in os.listdir(trajectories_folder)],
        key=lambda x: os.path.splitext(x)[0],
    )
    return os.path.join(trajectories_folder, trajectory_files[pref_index])


def pick_w_wo_gaps(session_folder, allow_human=True):
    """Select the best trajectories file
    available in an idtrackerai session
    """
    trajectories_wo_gaps = os.path.join(session_folder, "trajectories_wo_gaps")
    trajectories = os.path.join(session_folder, "trajectories")

    if allow_human:
        pref_index=-1
    else:
        pref_index=0

    if os.path.exists(trajectories_wo_gaps):
        return _pick_trajectory_file(trajectories_wo_gaps, pref_index)
    elif os.path.exists(trajectories):
        return _pick_trajectory_file(trajectories, pref_index)
    else:
        raise Exception(f"Session {session_folder} has no trajectories")


def is_idtrackerai_session(path):
    """Check whether the passed path is an idtrackerai session"""
    return os.path.exists(os.path.join(path, "video_object.npy"))


def get_trajectories(idtrackerai_collection_folder, *args, **kwargs):
    """Return a list of all trajectory files available
    in an idtrackerai collection folder
    """
    """Return a list of all trajectory files available in an idtrackerai collection folder"""
    file_contents = os.listdir(idtrackerai_collection_folder)

    file_contents = [
        os.path.join(idtrackerai_collection_folder, folder)
        for folder in file_contents
    ]

    idtrackerai_sessions = []
    for folder in file_contents:
        if is_idtrackerai_session(folder):
            idtrackerai_sessions.append(folder)

    trajectories_paths = {
        os.path.basename(session): pick_w_wo_gaps(session, *args, **kwargs)
        for session in idtrackerai_sessions
    }
    trajectories_paths = {
        k: v for k, v in trajectories_paths.items() if v is not None
    }
    return trajectories_paths


def from_several_idtracker_files(
    trajectories_paths, zero_index=0, strict=True, **kwargs
):

    traj_dicts = []

    for trajectories_path in trajectories_paths:
        traj_dict = np.load(
            trajectories_path, encoding="latin1", allow_pickle=True
        ).item()
        traj_dicts.append(traj_dict)

<<<<<<< HEAD
    traj_dict = _concatenate_idtrackerai_dicts(traj_dicts)
    if traj_dict["setup_points"] is None:
        traj_dict.pop("setup_points")

    import ipdb; ipdb.set_trace()
=======
    status, traj_dict = _concatenate_idtrackerai_dicts(
        traj_dicts,
        zero_index=zero_index, strict=strict
    )
    
>>>>>>> 44c75935
    tr = import_idtrackerai_dict(traj_dict, **kwargs)
    tr.params["path"] = trajectories_paths
    tr.params["construct_method"] = "from_several_idtracker_files"
    return status, tr


def diagnose_concatenation(trajectories_paths, **kwargs):

    problematic_junctions = []
    zero_index = 0
    while True:
        last_concat, _ = from_several_idtracker_files(trajectories_paths[zero_index:], zero_index=zero_index, **kwargs)
        if last_concat is True:
            break

        problematic_junctions.append(last_concat)
        zero_index = last_concat + 1
        print(zero_index)

    return problematic_junctions<|MERGE_RESOLUTION|>--- conflicted
+++ resolved
@@ -1,9 +1,6 @@
 import os.path
 import logging
-<<<<<<< HEAD
-=======
 import sys
->>>>>>> 44c75935
 
 from trajectorytools.trajectories import import_idtrackerai_dict
 from .trajectories import Trajectories
@@ -77,11 +74,14 @@
         first_index = get_first_index(tb)
 
     if last_index != -1 or first_index != 0:
-        logger.warning(f"""Concatenation between chunks \
-        {chunk_id}-{chunk_id+1} will use \
-        {last_index} frame from left chunk and \
-        {first_index} from right chunk
-        """)
+
+        logger.warning(
+            "Concatenation between chunks "
+            f"{chunk_id}-{chunk_id+1} will use "
+            f"frame {tb.shape[0] + last_index} from left chunk and "
+            f"and frame {first_index} from right chunk. "
+            "Indices are 0-based"
+        )
 
     try:
         best_ids = _best_ids(ta[last_index, :], tb[first_index, :])
@@ -97,19 +97,6 @@
 def _concatenate_np(t_list: List[np.ndarray], zero_index=0, strict=True) -> np.ndarray:
 
     if len(t_list) == 1:
-<<<<<<< HEAD
-        return t_list[0]
-    try:
-        concat = _concatenate_np(t_list[:-1])
-        if concat is not None:
-            ext_concat = _concatenate_two_np(concat, t_list[-1])
-            return ext_concat
-    except Exception as error:
-        logger.error(error)
-        logger.error(f"Error when {len(t_list)}")
-        return None
-
-=======
         return (True, t_list[0])
 
     status, concatenation_until_now = _concatenate_np(t_list[:-1], zero_index=zero_index, strict=strict)
@@ -125,7 +112,6 @@
             logger.error(f"Concatenation error between 0-based chunks {last_concat_chunk} and {last_concat_chunk+1}")
             logger.error(error)
             return (last_concat_chunk, concatenation_until_now)
->>>>>>> 44c75935
 
 
 # Obtain trajectories from concatenation
@@ -223,6 +209,8 @@
     trajectories_paths = {
         k: v for k, v in trajectories_paths.items() if v is not None
     }
+
+    trajectories_paths = {k: trajectories_paths[k] for k in sorted(list(trajectories_paths.keys()))}
     return trajectories_paths
 
 
@@ -238,19 +226,13 @@
         ).item()
         traj_dicts.append(traj_dict)
 
-<<<<<<< HEAD
-    traj_dict = _concatenate_idtrackerai_dicts(traj_dicts)
-    if traj_dict["setup_points"] is None:
-        traj_dict.pop("setup_points")
-
-    import ipdb; ipdb.set_trace()
-=======
     status, traj_dict = _concatenate_idtrackerai_dicts(
         traj_dicts,
         zero_index=zero_index, strict=strict
     )
-    
->>>>>>> 44c75935
+    if traj_dict["setup_points"] is None:
+        traj_dict.pop("setup_points")
+
     tr = import_idtrackerai_dict(traj_dict, **kwargs)
     tr.params["path"] = trajectories_paths
     tr.params["construct_method"] = "from_several_idtracker_files"
