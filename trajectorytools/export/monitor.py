import os.path
import logging
import threading
import traceback

import numpy as np
import imgstore
import pandas as pd
import tqdm

from trajectorytools import Trajectories

from trajectorytools.export.io import EthoscopeExport as ResultWriterClass
from trajectorytools.export.parallel import ProgressParallel, delayed
from trajectorytools.export.helpers import get_config, get_rois, get_output_filename, get_commit_hash
from trajectorytools.export.tracking_unit import TrackingUnit

logger = logging.getLogger(__name__)

class ExportMonitor(threading.Thread):
    """
    Export a trajectorytools.Trajectory object to an Ethoscope-like sqlite3 file
    Parallel processing is available, so one chunk is saved per CPU
    """

    def __init__(self, trajectories, store, output, chunks, *args, frame_range=None, **kwargs):

        self._store = store
        self._output = output
        self._chunks = chunks
        self._frame_time_table = pd.DataFrame(store.get_frame_metadata())
        self._frame_range = frame_range


        if chunks[0] != 0:
            n_frames = store._index.get_chunk_metadata(chunks[0]-1)["frame_number"][-1]
            self._first_frame = store._index.get_chunk_metadata(chunks[0])["frame_number"][0]
<<<<<<< HEAD
            missing_data = np.array([[[[np.nan, ] * trajectories.s.shape[2], ] * trajectories.s.shape[1], ] * n_frames])[0,:,:,:]
=======
            missing_data = np.array([[[[-1, ] * trajectories.s.shape[2], ] * trajectories.s.shape[1], ] * n_frames])[0,:,:,:]
>>>>>>> 2de4a3e7
            trajectories_w_missing_data = Trajectories.from_positions(missing_data)
            trajectories_w_missing_data.extend(trajectories, debug=True)
            trajectories_w_missing_data.params = trajectories.params
        else:
            trajectories_w_missing_data = trajectories


        self._trajectories = trajectories_w_missing_data
        config = get_config(self.trajectories)
        rois = get_rois(config)

        self._unit_trackers = [TrackingUnit(trajectories=trajectories_w_missing_data, frame_time_table=self._frame_time_table, roi=r) for r in rois]

        super(ExportMonitor, self).__init__(*args, **kwargs)

    @property
    def trajectories(self):
        return self._trajectories


    @property
    def first_frame(self):
        return self._first_frame


    def get_chunk_frame_range(self, chunk):
        return np.array(self._store._index.get_chunk_metadata(chunk)["frame_number"])[[0, -1]].tolist()


    def run(self, ncores=1):

        store_filename = os.path.join(self._store.filename, "metadata.yaml")
        chunks = self._chunks

        if ncores == 1:
            if self._frame_range is None:
                frame_range = self._frame_time_table["frame_number"].iloc[[0,-1]].values.tolist()
            else:
                frame_range = self._frame_range

            output = [self.run_single_thread(
                trajectories=self._trajectories,
                unit_trackers=self._unit_trackers,
                output=self._output,
                frame_range=frame_range,
                frame_time_table=self._frame_time_table,
                store_filename=store_filename, chunk=None,
                ncores=ncores
            )]

        else:

            frame_ranges = ([None,] * chunks[0]) + [self.get_chunk_frame_range(chunk) for chunk in chunks]
            if self._frame_range is None:
                pass
            else:
                frame_ranges_ = [e for e in frame_ranges]
                for i in range(len(frame_ranges)):
                    if frame_ranges_[i] is None:
                        pass
                    else:
                        frame_ranges_[i] = (frame_ranges[i][0] + self._frame_range[0], frame_ranges[i][0] + self._frame_range[1])

                    frame_ranges = frame_ranges_

            output = ProgressParallel(n_jobs=ncores, verbose=10)(
                delayed(self.run_single_thread)(
                    trajectories=self._trajectories,
                    unit_trackers=self._unit_trackers,
                    output=self._output,
                    frame_time_table=self._frame_time_table,
                    frame_range=frame_ranges[chunk],
                    store_filename=store_filename, chunk=chunk,
                    ncores=ncores
                ) for chunk in chunks
            )


    @staticmethod
    def run_single_thread(trajectories, unit_trackers, output, frame_range, frame_time_table, store_filename, chunk=None, ncores=1):

        trajectories = trajectories[frame_range[0]:frame_range[1], :, :]
        output=get_output_filename(output, chunk)
        thread_safe_store = imgstore.new_for_filename(store_filename)

        rw = ResultWriterClass.from_trajectories(
            trajectories,
            thread_safe_store,
            output=output,
            path=output
        )

        if ncores==1:
            iterable = tqdm.tqdm(range(*frame_range))
        else:
            iterable = range(*frame_range)

        with rw as result_writer:

            try:
                for frame_number in iterable:

                    frame_timestamp = frame_time_table.loc[frame_time_table["frame_number"] == frame_number]["frame_time"].values[0]
                    # img, (frame_number, frame_timestamp) = thread_safe_store.get_image(i)

                    t_ms = frame_timestamp

                    for j, track_u in enumerate(unit_trackers):
                        data_rows = track_u.track(t_ms, img=None)
                        if len(data_rows) == 0:
                            continue

                        result_writer.write(t_ms, track_u.roi, data_rows)

                    result_writer.flush(t=t_ms, frame=None, frame_idx=frame_number)

                return 0

            except Exception as error:
                logger.error(error)
                logger.error(traceback.print_exc())
                return 1<|MERGE_RESOLUTION|>--- conflicted
+++ resolved
@@ -35,11 +35,7 @@
         if chunks[0] != 0:
             n_frames = store._index.get_chunk_metadata(chunks[0]-1)["frame_number"][-1]
             self._first_frame = store._index.get_chunk_metadata(chunks[0])["frame_number"][0]
-<<<<<<< HEAD
-            missing_data = np.array([[[[np.nan, ] * trajectories.s.shape[2], ] * trajectories.s.shape[1], ] * n_frames])[0,:,:,:]
-=======
             missing_data = np.array([[[[-1, ] * trajectories.s.shape[2], ] * trajectories.s.shape[1], ] * n_frames])[0,:,:,:]
->>>>>>> 2de4a3e7
             trajectories_w_missing_data = Trajectories.from_positions(missing_data)
             trajectories_w_missing_data.extend(trajectories, debug=True)
             trajectories_w_missing_data.params = trajectories.params
