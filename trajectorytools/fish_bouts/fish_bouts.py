--- conflicted
+++ resolved
@@ -2,11 +2,7 @@
 from scipy import signal
 
 
-<<<<<<< HEAD
-def get_bouts_1(tr, prominence, distance):
-=======
 def get_bouts(tr, prominence, distance):
->>>>>>> d64c22ca
     all_starting_bouts = []
     all_bout_peaks = []
     for focal in range(tr.number_of_individuals):
@@ -46,52 +42,4 @@
         bout_peaks = np.asarray(bout_peaks)
         all_starting_bouts.append(starting_bouts)
         all_bout_peaks.append(bout_peaks)
-<<<<<<< HEAD
-    return all_starting_bouts, all_bout_peaks
-
-if __name__ == '__main__':
-    import os
-    from matplotlib import pyplot as plt
-    plt.ion()
-    from trajectorytools.constants import dir_of_data
-
-    def plot_bouts(ax, all_starting_bouts, all_bout_peaks,
-                   starting_frame, focal):
-        time_range = (starting_frame, starting_frame + 290)
-        frame_range = range(time_range[0], time_range[1], 1)
-        starting_bouts = all_starting_bouts[focal][
-            np.where((all_starting_bouts[focal] > frame_range[0]) &
-                     ((all_starting_bouts[focal] < frame_range[-1])))]
-        bout_peaks = all_bout_peaks[focal][
-            np.where((all_bout_peaks[focal] > frame_range[0]) &
-                     ((all_bout_peaks[focal] < frame_range[-1])))]
-        ax.plot(np.asarray(frame_range), tr.speed[frame_range, focal], c='b')
-        for starting_bout in starting_bouts:
-            ax.axvline(x=starting_bout, c='g')
-        for bout_peak in bout_peaks:
-            ax.axvline(x=bout_peak, c='r')
-
-    test_trajectories_file = os.path.join(dir_of_data, 'test_trajectories.npy')
-    positions = np.load(test_trajectories_file, encoding='latin1')
-    tr = tt.Trajectories.from_positions(positions,
-                                        smooth_sigma=0,
-                                        interpolate_nans=True)
-
-    all_starting_bouts, all_bout_peaks = get_bouts_1(tr,
-                                                     prominence=(0.002, None),
-                                                     distance=3)
-
-    number_of_individuals_to_show = 20
-    fig, ax = plt.subplots(number_of_individuals_to_show,
-                           figsize=(20, 20), sharex=True, sharey=True)
-    for i in range(number_of_individuals_to_show):
-        plot_bouts(ax[i], all_starting_bouts, all_bout_peaks, 0, i)
-        if i == number_of_individuals_to_show - 1:
-            ax[i].set_xlabel('frame number', fontsize=14)
-            ax[i].set_ylabel('speed', fontsize=14)
-
-    plt.subplots_adjust(hspace=1.)
-    plt.show()
-=======
-    return all_starting_bouts, all_bout_peaks
->>>>>>> d64c22ca
+    return all_starting_bouts, all_bout_peaks